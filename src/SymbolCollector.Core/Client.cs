using System;
using System.Buffers;
using System.Collections.Generic;
using System.IO;
using System.Linq;
using System.Net.Http;
using System.Reflection;
using System.Runtime.InteropServices;
using System.Security.Cryptography;
using System.Text;
using System.Threading;
using System.Threading.Tasks;
using ELFSharp.ELF;
using ELFSharp.ELF.Sections;
using ELFSharp.MachO;
using LibObjectFile.Elf;
using Microsoft.Extensions.Logging;
using Microsoft.Extensions.Logging.Abstractions;

namespace SymbolCollector.Core
{
    public class Client : IDisposable
    {
        private readonly FatBinaryReader? _fatBinaryReader;
        internal int ParallelTasks { get; }
        private readonly Uri _serviceUri;
        private readonly ILogger<Client> _logger;
        private readonly HttpClient _client;
        private readonly string _userAgent;
        private readonly HashSet<string>? _blackListedPaths;

        public ClientMetrics CurrentMetrics { get; } = new ClientMetrics();

        public Client(
            Uri serviceUri,
            FatBinaryReader? fatBinaryReader = null,
            HttpMessageHandler? handler = null,
            AssemblyName? assemblyName = null,
            int? parallelTasks = null,
            HashSet<string>? blackListedPaths = null,
            ILogger<Client>? logger = null)
        {
            _fatBinaryReader = fatBinaryReader;
            ParallelTasks = parallelTasks ?? 10;

            _blackListedPaths = blackListedPaths;
            // We only hit /image here
            _serviceUri = new Uri(serviceUri, "image");
            _logger = logger ?? NullLogger<Client>.Instance;
            _client = new HttpClient(handler ?? new HttpClientHandler());
            assemblyName ??= Assembly.GetEntryAssembly()?.GetName();
            _userAgent = $"{assemblyName?.Name ?? "SymbolCollector"}/{assemblyName?.Version.ToString() ?? "?.?.?"}";
        }

        public async Task UploadAllPathsAsync(IEnumerable<string> topLevelPaths, CancellationToken cancellationToken)
        {
            var counter = 0;
            var batches =
                from topPath in topLevelPaths
                from lookupDirectory in SafeGetDirectories(topPath)
                where _blackListedPaths?.Contains(lookupDirectory) != true
                let c = counter++
                group lookupDirectory by c / ParallelTasks
                into grp
                select grp.ToList();

            foreach (var batch in batches)
            {
                await UploadParallel(batch, cancellationToken);
                CurrentMetrics.BatchProcessed();
            }

            IEnumerable<string> SafeGetDirectories(string path)
            {
                _logger.LogDebug("Probing {path} for child directories.", path);
                yield return path;
                IEnumerable<string> dirs;
                try
                {
                    dirs = Directory.GetDirectories(path, "*");
                    // can't yield return here, didn't blow up so go go
                }
                catch (UnauthorizedAccessException)
                {
                    CurrentMetrics.DirectoryUnauthorizedAccess();
                    yield break;
                }
                catch (DirectoryNotFoundException)
                {
                    CurrentMetrics.DirectoryDoesNotExist();
                    yield break;
                }

                foreach (var dir in dirs)
                foreach (var safeDir in SafeGetDirectories(dir))
                {
                    yield return safeDir;
                }
            }
        }

        private async Task UploadParallel(IEnumerable<string> paths, CancellationToken cancellationToken)
        {
            var tasks = new List<Task>();
            foreach (var path in paths)
            {
                if (Directory.Exists(path))
                {
                    tasks.Add(UploadFilesAsync(path, cancellationToken));
                    CurrentMetrics.JobsInFlightAdd(1);
                    _logger.LogInformation("Uploading files from: {path}", path);
                }
                else
                {
                    CurrentMetrics.DirectoryDoesNotExist();
                    _logger.LogWarning("The path {path} doesn't exist.", path);
                }
            }

            try
            {
                if (tasks.Any())
                {
                    try
                    {
                        _logger.LogInformation("Awaiting {count} upload tasks to finish.", tasks.Count);
                        await Task.WhenAll(tasks);
                    }
                    finally
                    {
                        CurrentMetrics.JobsInFlightRemove(tasks.Count);
                    }
                }
                else
                {
                    _logger.LogWarning("No upload process will be performed.");
                }
            }
            catch (OperationCanceledException)
            {
                _logger.LogInformation("Operation cancelled successfully.");
            }
        }

        private async Task UploadFilesAsync(string path, CancellationToken cancellationToken)
        {
            using var _ = _logger.BeginScope(("path", path));
            IReadOnlyCollection<string> files;
            try
            {
                files = Directory.GetFiles(path);
            }
            catch (Exception e)
            {
<<<<<<< HEAD
                _logger.LogWarning(e, "Can't list files in {path}", path);
=======
                _logger.LogWarning(e, "Can't list files in {path}.", path);
>>>>>>> 8344d6a7
                return;
            }

            _logger.LogInformation("Path {path} has {length} files to process", path, files.Count);

            foreach (var (file, debugId) in GetFiles(files))
            {
                await UploadAsync(debugId, file, cancellationToken);
            }
        }

        private async Task UploadAsync(string debugId, string file, CancellationToken cancellationToken)
        {
            using var _ = _logger.BeginScope(new Dictionary<string, string>
            {
                {"debugId", debugId}, {"file", file}, {"User-Agent", _userAgent}
            });

            // Better would be if `ELF` class would expose its buffer so we don't need to read the file twice.
            // Ideally ELF would read headers as a stream which we could reset to 0 after reading heads
            // and ensuring it's what we need.
            using var fileStream = File.OpenRead(file);
            var postResult = await _client.SendAsync(new HttpRequestMessage(HttpMethod.Put, _serviceUri)
            {
                Headers = {{"debug-id", debugId}, {"User-Agent", _userAgent}},
                Content = new MultipartFormDataContent(
                    // TODO: add a proper boundary
                    $"Upload----WebKitFormBoundary7MA4YWxkTrZu0gW--")
                {
                    {new StreamContent(fileStream), file, Path.GetFileName(file)}
                }
            }, cancellationToken);
            CurrentMetrics.UploadedBytesAdd(fileStream.Length);

            if (!postResult.IsSuccessStatusCode)
            {
                CurrentMetrics.FailedToUpload();
                var error = await postResult.Content.ReadAsStringAsync();
                _logger.LogError("{statusCode} for file {file} with body: {body}", postResult.StatusCode, file, error);
            }
            else
            {
                CurrentMetrics.SuccessfulUpload();
                _logger.LogInformation("Sent file: {file}", file);
            }
        }

        // TODO: IAsyncEnumerable when ELF library supports it
        private IEnumerable<(string file, string debugId)> GetFiles(IEnumerable<string> files)
        {
            var strategies = new List<Func<string, IEnumerable<(string, string?)>>>
            {
                s => new[] {(s, GetElfBuildId2(s))}, s => new[] {(s, GetMachOBuildId(s))}, GetMachOFromFatFile
            };
            if (RuntimeInformation.IsOSPlatform(OSPlatform.OSX))
            {
                // Move ELF as the last strategy if running on macOS
                var elf = strategies.ElementAt(0);
                strategies.RemoveAt(0);
                strategies.Add(elf);
            }

            foreach (var file in files)
            {
                foreach (var tuple in strategies
                    .Select(strategy => strategy(file))
                    .Where(result => result != null)
                    .SelectMany(result => result))
                {
                    CurrentMetrics.FileProcessed();
                    if (tuple.Item2 == null)
                    {
                        continue;
                    }

                    yield return tuple;
                }
            }
        }

        internal IEnumerable<(string file, string? debugId)> GetMachOFromFatFile(string file)
        {
            // Check if it's a Fat Mach-O
            FatMachO? load = null;
            if (_fatBinaryReader?.TryLoad(file, out load) == true && load is { } fatMachO)
            {
                CurrentMetrics.FatMachOFileFound();
                _logger.LogInformation("Fat binary file with {count} Mach-O files: {file}.",
                    fatMachO.Header.FatArchCount, file);

                using (_logger.BeginScope(new {FatMachO = file}))
                using (fatMachO)
                {
                    foreach (var buildIdFile in GetFiles(fatMachO.MachOFiles))
                    {
                        yield return buildIdFile;
                    }
                }
            }
        }

        internal string? GetElfBuildId2(string file)
        {
            Stream inStream;
            try
            {
                inStream = File.OpenRead(file);
            }
            catch (Exception e)
            {
                _logger.LogError(e, "Failed opening file {file}.", file);
                return null;
            }

            try
            {
                if (ElfObjectFile.TryRead(inStream, out var elf, out var diagnosticBag))
                {
                    CurrentMetrics.ElfFileFound();
                    var hasUnwindingInfo = elf.Sections.Any(s => s.Name == ".eh_frame");
                    var hasDwarfDebugInfo = elf.Sections.Any(s => s.Name == ".debug_frame");

                    _logger.LogDebug("Contains unwinding info: {hasUnwindingInfo}", hasUnwindingInfo);
                    _logger.LogDebug("Contains DWARF debug info: {hasDwarfDebugInfo}", hasDwarfDebugInfo);

                    if (elf.Sections.FirstOrDefault(s => s.Name == ".note.gnu.build-id") is ElfNoteTable note
                        && note.Entries.FirstOrDefault() is ElfGnuNoteBuildId theThing)
                    {
                        var buildId = ToGuid(theThing.BuildId).ToString();
                        var oldBuildId = GetElfBuildId(file);
                        if (buildId != oldBuildId)
                        {
                            throw new Exception($"Doesn't match {buildId} - {oldBuildId}");
                        }

                        return buildId;
                    }
                    else
                    {
                        // No debug id so fallback to symbolic/breakpad strategy of:
                        // 'hashing the first page of the ".text" (program code) section'.
                        // https://github.com/getsentry/symbolic/blob/f928869b64f43112ec70ecd87aa24441ebc899e6/debuginfo/src/elf.rs#L100
                        if (elf.Sections.FirstOrDefault(s => s.Name == ".text") is ElfBinarySection textSection)
                        {
                            Console.WriteLine(textSection);
                            if (textSection.Size == 0)
                            {
                                _logger.LogWarning(".text section is 0 bytes long on file {file}", file);
                                return null;
                            }
                            var length = (int)Math.Min(4096, textSection.Size);
                            var buffer = ArrayPool<byte>.Shared.Rent(length);
                            try
                            {
                                var read = textSection.Stream.Read(buffer, 0, length);
                                if (read == length)
                                {
                                    var UUID_SIZE = 16;
                                    var hash = new byte[UUID_SIZE];
                                    for (var i = 0; i < length; i++)
                                    {
                                        hash[i % UUID_SIZE] ^= buffer[i];
                                    }
                                    var hashId = new Guid(hash).ToString();
                                    return hashId;
                                }
                                else
                                {
                                    _logger.LogError("LibObjectFile claimed section is {libSize} but stream read only {streamRead} bytes from {file}",
                                        textSection.Size, read, file);
                                }
                            }
                            finally
                            {
                                ArrayPool<byte>.Shared.Return(buffer);
                            }
                        }
                        else
                        {
                            _logger.LogWarning("File has no .text section: {file}", file);
                        }
                    }
                }
                else
                {
                    _logger.LogDebug("Couldn't load': {file} with ELF reader.", file);
                    _logger.LogTrace("File {file} diagnostics: {diagnostic}.", file, diagnosticBag);
                }
            }
            catch (Exception e)
            {
                _logger.LogError(e, "LibObjectFile shouldn't throw. File: {file}", file);
            }

            var oldBuildId2 = GetElfBuildId(file);
            if (!(oldBuildId2 is null))
            {
                _logger.LogError("LibObjectFile returned null but ELFSharp didn't. File: {file}", file);
            }

            return null;
        }

        // TODO: To internal Extension meehod
        private Guid ToGuid(Stream stream)
        {
            Span<byte> bytes = stackalloc byte[16];
            stream.Read(bytes);
            return new Guid(bytes);
        }

        internal string? GetElfBuildId(string file)
        {
            IELF? elf = null;
            try
            {
                // TODO: find an async API if this is used by the server
                if (ELFReader.TryLoad(file, out elf))
                {
                    CurrentMetrics.ElfFileFound();
                    var hasUnwindingInfo = elf.TryGetSection(".eh_frame", out _);
                    var hasDwarfDebugInfo = elf.TryGetSection(".debug_frame", out _);

                    _logger.LogDebug("Contains unwinding info: {hasUnwindingInfo}", hasUnwindingInfo);
                    _logger.LogDebug("Contains DWARF debug info: {hasDwarfDebugInfo}", hasDwarfDebugInfo);

                    var hasBuildId = elf.TryGetSection(".note.gnu.build-id", out var buildId);
                    if (hasBuildId)
                    {
                        var desc = buildId switch
                        {
                            NoteSection<uint> noteUint => noteUint.Description,
                            NoteSection<ulong> noteUlong => noteUlong.Description,
                            _ => null
                        };
                        if (desc == null)
                        {
                            _logger.LogError("build-id exists but bytes (desc) are null.");
                        }
                        else
                        {
                            // TODO ns2.1: get a slice
                            desc = desc.Take(16).ToArray();
                            if (desc.Length != 16)
                            {
                                // TODO: Throw?
                                _logger.LogError("build-id exists but bytes (desc) length is unexpected {bytes}.",
                                    desc.Length);
                            }
                            else
                            {
                                return new Guid(desc).ToString();
                            }
                        }
                    }
                    else
                    {
                        _logger.LogWarning("No Debug Id in {file}", file);
                    }
                }
                else
                {
                    _logger.LogDebug("Couldn't load': {file} with ELF reader.", file);
                }
            }
            catch (Exception e)
            {
                // You would expect TryLoad doesn't throw but that's not the case
                _logger.LogError(e, "Failed processing file {file}.", file);
            }
            finally
            {
                elf?.Dispose();
            }

            return null;
        }

        internal string? GetMachOBuildId(string file)
        {
            try
            {
                // TODO: find an async API if this is used by the server
                if (MachOReader.TryLoad(file, out var mach0) == MachOResult.OK)
                {
                    CurrentMetrics.MachOFileFound();
                    _logger.LogDebug("Mach-O found {file}", file);
                    LogTrace(mach0);

                    string? buildId = null;
                    var uuid = mach0.GetCommandsOfType<Uuid?>().FirstOrDefault();
                    if (!(uuid is null))
                    {
                        // TODO: Verify this is coming out correctly. Endianess not verified!!!
                        buildId = uuid.Id.ToString();
                    }

                    return buildId;
                }

                _logger.LogDebug("Couldn't load': {file} with mach-O reader.", file);
            }
            catch (Exception e)
            {
                // You would expect TryLoad doesn't throw but that's not the case
                _logger.LogError(e, "Failed processing file {file}.", file);
            }

            return null;
        }

        private object GetHash(string file)
        {
            using var algorithm = SHA256.Create();
            var hashingAlgo = algorithm.ComputeHash(File.ReadAllBytes(file));
            var builder = new StringBuilder();
            foreach (var b in hashingAlgo)
            {
                builder.Append(b.ToString("x2"));
            }

            var hash = builder.ToString();
            return hash;
        }

        private void LogTrace(MachO mach0)
        {
            if (!_logger.IsEnabled(LogLevel.Trace))
            {
                return;
            }

            foreach (var o in mach0.GetCommandsOfType<Command>())
            {
                switch (o)
                {
                    case Uuid uuid:
                        _logger.LogTrace("Uuid: {Uuid}", uuid.Id);
                        break;
                    case MacOsMinVersion macOsMinVersion:
                        _logger.LogTrace("MacOsMinVersion Sdk: {sdk}", macOsMinVersion.Sdk);
                        _logger.LogTrace("MacOsMinVersion Version: {version}", macOsMinVersion.Version);
                        break;
                    case IPhoneOsMinVersion iPhoneOsMinVersion:
                        _logger.LogTrace("IPhoneOsMinVersion Sdk: {sdk}", iPhoneOsMinVersion.Sdk);
                        _logger.LogTrace("IPhoneOsMinVersion Version: {version}", iPhoneOsMinVersion.Version);
                        break;
                    case Segment segment:
                        _logger.LogTrace("Segment Name: {name}", segment.Name);
                        _logger.LogTrace("Segment Address: {address}", segment.Address);
                        _logger.LogTrace("Segment Size: {size}", segment.Size);
                        _logger.LogTrace("Segment InitialProtection: {initialProtection}",
                            segment.InitialProtection);
                        _logger.LogTrace("Segment MaximalProtection: {maximalProtection}",
                            segment.MaximalProtection);
                        foreach (var section in segment.Sections)
                        {
                            _logger.LogTrace("Section Name: {name}", section.Name);
                            _logger.LogTrace("Section Address: {address}", section.Address);
                            _logger.LogTrace("Section Size: {size}", section.Size);
                            _logger.LogTrace("Section AlignExponent: {alignExponent}",
                                section.AlignExponent);
                        }

                        break;
                    case EntryPoint entryPoint:
                        _logger.LogTrace("EntryPoint Value: {entryPoint}", entryPoint.Value);
                        _logger.LogTrace("StackSize Value: {stackSize}", entryPoint.StackSize);
                        break;
                    case SymbolTable symbolTable:
                        _logger.LogTrace("Symbol table:");
                        foreach (var symbol in symbolTable.Symbols)
                        {
                            _logger.LogTrace("Symbol Name: {name}", symbol.Name);
                            _logger.LogTrace("Symbol Value: {value}", symbol.Value);
                        }

                        break;
                }
            }
        }

        public void Dispose() => _client.Dispose();
    }
}<|MERGE_RESOLUTION|>--- conflicted
+++ resolved
@@ -152,11 +152,7 @@
             }
             catch (Exception e)
             {
-<<<<<<< HEAD
-                _logger.LogWarning(e, "Can't list files in {path}", path);
-=======
                 _logger.LogWarning(e, "Can't list files in {path}.", path);
->>>>>>> 8344d6a7
                 return;
             }
 
